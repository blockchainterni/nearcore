//! A simple task converting transactions to payloads.
use futures::sync::mpsc::{Receiver, Sender};
use futures::{Future, Sink, Stream};
<<<<<<< HEAD
use ::shard::{ChainPayload};
=======
use chain::ChainPayload;
>>>>>>> 65e99b16

// TODO(#265): Include transaction verification here.
pub fn spawn_task<T: Send + 'static>(
    receiver: Receiver<T>,
    f: fn(T) -> ChainPayload,
    sender: Sender<ChainPayload>
) {
    let task = receiver
        .map(f)
        .forward(
            sender.sink_map_err(|err| error!("Error sending payload down the sink: {:?}", err)),
        )
        .map(|_| ())
        .map_err(|err| error!("Error while converting signed transaction to payload: {:?}", err));
    tokio::spawn(task);
}

#[cfg(test)]
mod tests {
    use super::*;
    use futures::sync::mpsc::channel;
    use futures::{lazy, stream};
    use primitives::signature::DEFAULT_SIGNATURE;
    use transaction::{SendMoneyTransaction, SignedTransaction, TransactionBody};

    #[test]
    fn pass_through() {
        tokio::run(lazy(|| {
            let (transaction_tx, transaction_rx) = channel(1024);
            let (payload_tx, payload_rx) = channel(1024);
            spawn_task(
                transaction_rx,
                |t| ChainPayload { transactions: vec![t], receipts: vec![] },
                payload_tx
            );
            let mut transactions = vec![];
            for i in 0..10 {
                let t = SendMoneyTransaction {
                    nonce: i,
                    originator: "alice.near".to_string(),
                    receiver: "bob".to_string(),
                    amount: i,
                };
                let t = TransactionBody::SendMoney(t);
                transactions.push(SignedTransaction::new(DEFAULT_SIGNATURE, t));
            }

            let expected: Vec<u64> = (0..10).collect();

            let assert_task = stream::iter_ok(transactions)
                .forward(
                    transaction_tx
                        .sink_map_err(|err| panic!("Error sending fake transactions {:?}", err)),
                )
                .and_then(|_| {
                    payload_rx
                        .map(|p| match p.transactions[0] {
                            SignedTransaction {
                                body:
                                    TransactionBody::SendMoney(SendMoneyTransaction {
                                        amount: a, ..
                                    }),
                                ..
                            } => a,
                            _ => panic!("Unexpected transaction"),
                        })
                        .collect()
                        .map(move |actual| {
                            assert_eq!(actual, expected);
                        })
                        .map_err(|err| error!("Assertion error {:?}", err))
                });
            tokio::spawn(assert_task);
            Ok(())
        }));
    }
}<|MERGE_RESOLUTION|>--- conflicted
+++ resolved
@@ -1,11 +1,7 @@
 //! A simple task converting transactions to payloads.
 use futures::sync::mpsc::{Receiver, Sender};
 use futures::{Future, Sink, Stream};
-<<<<<<< HEAD
-use ::shard::{ChainPayload};
-=======
 use chain::ChainPayload;
->>>>>>> 65e99b16
 
 // TODO(#265): Include transaction verification here.
 pub fn spawn_task<T: Send + 'static>(
