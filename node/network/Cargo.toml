[package]
name = "network"
version = "0.0.1"
authors = ["Near Inc <hello@nearprotocol.com>"]
edition = "2018"

[dependencies]
bincode = { "version" = "1.0", features = ["i128"] }
byteorder = "1.2.7"
<<<<<<< HEAD
futures = "0.1"
tokio = "0.1"
tokio-codec = "0.1"
serde = "1.0"
serde_json = "1.0"
serde_derive = "1.0"
=======
>>>>>>> 1b31f71a
bytes = "0.2"
env_logger = "0.5"
<<<<<<< HEAD
rand = "0.6"
tokio-serde-cbor = "0.3"

beacon = { path = "../../node/beacon" }
primitives = { path = "../../core/primitives" }
transaction = { path = "../../core/transaction" }
=======
futures = "0.1"
log = "0.4"
parking_lot = "0.7.1"
rand = "0.5"
serde = "1.0"
serde_derive = "1.0"
serde_json = "1.0"
tokio = "0.1"

beacon = { path = "../../node/beacon" }
>>>>>>> 1b31f71a
chain = { path = "../../core/chain" }
client = { path = "../../node/client" }
configs = { path = "../configs" }
libp2p = { git = "https://github.com/tomaka/libp2p-rs", rev = "997d0163bc8a7e11559524ad8466bc3b1850c8ec", default-features = false, features = ["secio-rsa", "secio-secp256k1"] }
primitives = { path = "../../core/primitives" }
shard = { path = "../../core/shard" }
storage = { path = "../../core/storage", features=["test-utils"] }
substrate-network-libp2p = { git = "https://github.com/nearprotocol/substrate", rev = "2db35a0c6e87fc4450a77da548ef6e2db8b0d057" }
transaction = { path = "../../core/transaction" }

[features]
test-utils = []<|MERGE_RESOLUTION|>--- conflicted
+++ resolved
@@ -7,45 +7,27 @@
 [dependencies]
 bincode = { "version" = "1.0", features = ["i128"] }
 byteorder = "1.2.7"
-<<<<<<< HEAD
 futures = "0.1"
 tokio = "0.1"
 tokio-codec = "0.1"
 serde = "1.0"
 serde_json = "1.0"
 serde_derive = "1.0"
-=======
->>>>>>> 1b31f71a
 bytes = "0.2"
 env_logger = "0.5"
-<<<<<<< HEAD
 rand = "0.6"
 tokio-serde-cbor = "0.3"
+log = "0.4"
+parking_lot = "0.7.1"
 
-beacon = { path = "../../node/beacon" }
 primitives = { path = "../../core/primitives" }
 transaction = { path = "../../core/transaction" }
-=======
-futures = "0.1"
-log = "0.4"
-parking_lot = "0.7.1"
-rand = "0.5"
-serde = "1.0"
-serde_derive = "1.0"
-serde_json = "1.0"
-tokio = "0.1"
-
+storage = { path = "../../core/storage" }
+chain = { path = "../../core/chain" }
 beacon = { path = "../../node/beacon" }
->>>>>>> 1b31f71a
-chain = { path = "../../core/chain" }
+configs = { path = "../configs" }
 client = { path = "../../node/client" }
-configs = { path = "../configs" }
-libp2p = { git = "https://github.com/tomaka/libp2p-rs", rev = "997d0163bc8a7e11559524ad8466bc3b1850c8ec", default-features = false, features = ["secio-rsa", "secio-secp256k1"] }
-primitives = { path = "../../core/primitives" }
 shard = { path = "../../core/shard" }
-storage = { path = "../../core/storage", features=["test-utils"] }
-substrate-network-libp2p = { git = "https://github.com/nearprotocol/substrate", rev = "2db35a0c6e87fc4450a77da548ef6e2db8b0d057" }
-transaction = { path = "../../core/transaction" }
 
 [features]
 test-utils = []