--- conflicted
+++ resolved
@@ -2,7 +2,6 @@
 use std::sync::Arc;
 use std::time;
 
-<<<<<<< HEAD
 use ::futures::{Future, Sink, stream};
 use ::futures::sync::mpsc::Sender;
 use ::parking_lot::RwLock;
@@ -10,6 +9,7 @@
 
 use ::beacon::types::SignedBeaconBlock;
 use ::chain::{SignedBlock, SignedHeader};
+use ::shard::SignedShardBlock;
 use ::client::Client;
 use ::primitives::hash::CryptoHash;
 use ::primitives::traits::Decode;
@@ -17,24 +17,15 @@
     AccountId, BlockId, Gossip, UID, AuthorityStake, PeerId
 };
 use ::transaction::{ChainPayload, Transaction};
-=======
-use futures::sync::mpsc::Sender;
-use futures::{Future, Sink};
-use parking_lot::RwLock;
-use substrate_network_libp2p::{NodeIndex, ProtocolId, Severity};
-
-use beacon::types::SignedBeaconBlock;
-use chain::{SignedBlock, SignedHeader};
-use client::Client;
-use primitives::hash::CryptoHash;
-use primitives::traits::Decode;
-use primitives::types::{AccountId, Gossip, UID};
-use shard::SignedShardBlock;
-use transaction::{ChainPayload, Transaction};
->>>>>>> 1b31f71a
-
-use crate::message::{self, Message};
+
+use crate::message::{self, Message, BlockAnnounce};
 use crate::service::Severity;
+
+/// time to wait (secs) for a request
+const REQUEST_WAIT: u64 = 60;
+
+/// Maximum allowed entries in `BlockResponse`
+const MAX_BLOCK_DATA_RESPONSE: u64 = 128;
 
 /// current version of the protocol
 pub(crate) const CURRENT_VERSION: u32 = 1;
@@ -50,6 +41,12 @@
     best_index: u64,
     /// Optionally, Account id.
     account_id: Option<AccountId>,
+    /// Information about connected peers.
+    request_timestamp: Option<time::Instant>,
+    /// Pending block request.
+    block_request: Option<message::BlockRequest>,
+    /// Next request id.
+    next_request_id: u64,
 }
 
 pub struct Protocol {
@@ -161,6 +158,9 @@
 
         // request blocks to catch up if necessary
         let best_index = self.client.beacon_chain.best_index();
+        let mut next_request_id = 0;
+        let mut block_request = None;
+        let mut request_timestamp = None;
         if status.best_index > best_index {
             unimplemented!("Block catch-up is not implemented, yet.");
         }
@@ -170,6 +170,9 @@
             best_hash: status.best_hash,
             best_index: status.best_index,
             account_id: status.account_id.clone(),
+            request_timestamp,
+            block_request,
+            next_request_id,
         };
         if let Some(account_id) = status.account_id.clone() {
             println!("Recording account_id, peer: {}, {}", account_id, peer);
@@ -180,43 +183,38 @@
         Ok(())
     }
 
-<<<<<<< HEAD
     fn on_block_request(&self, peer: PeerId, request: message::BlockRequest) {
-        let mut blocks = Vec::new();
-        let mut id = request.from;
-        let max = std::cmp::min(request.max.unwrap_or(u64::max_value()), MAX_BLOCK_DATA_RESPONSE);
-        while let Some(block) = self.client.beacon_chain.get_block(&id) {
-            blocks.push(block);
-            if blocks.len() as u64 >= max {
-                break;
-            }
-            let header = self.client.beacon_chain.get_header(&id).unwrap();
-            let block_index = header.index();
-            let block_hash = header.block_hash();
-            let reach_end = match request.to {
-                Some(BlockId::Number(n)) => block_index == n,
-                Some(BlockId::Hash(h)) => block_hash == h,
-                None => false,
-            };
-            if reach_end {
-                break;
-            }
-            id = BlockId::Number(block_index + 1);
-        }
-        let response = message::BlockResponse { id: request.id, blocks };
-        let message = Message::BlockResponse(response);
-        self.send_message(peer, message);
-    }
-
-    fn on_incoming_block(&self, block: SignedBeaconBlock) {
-        let copied_tx = self.block_sender.clone();
-=======
-    fn on_incoming_blocks(&self, block: (SignedBeaconBlock, SignedShardBlock)) {
+//        let mut blocks = Vec::new();
+//        let mut id = request.from;
+//        let max = std::cmp::min(request.max.unwrap_or(u64::max_value()), MAX_BLOCK_DATA_RESPONSE);
+//        while let Some(block) = self.client.beacon_chain.get_block(&id) {
+//            blocks.push(block);
+//            if blocks.len() as u64 >= max {
+//                break;
+//            }
+//            let header = self.client.beacon_chain.get_header(&id).unwrap();
+//            let block_index = header.index();
+//            let block_hash = header.block_hash();
+//            let reach_end = match request.to {
+//                Some(BlockId::Number(n)) => block_index == n,
+//                Some(BlockId::Hash(h)) => block_hash == h,
+//                None => false,
+//            };
+//            if reach_end {
+//                break;
+//            }
+//            id = BlockId::Number(block_index + 1);
+//        }
+//        let response = message::BlockResponse { id: request.id, blocks };
+//        let message = Message::BlockResponse(response);
+//        self.send_message(peer, message);
+    }
+
+    fn on_incoming_blocks(&self, blocks: BlockAnnounce) {
         let copied_tx = self.incoming_block_tx.clone();
->>>>>>> 1b31f71a
-        tokio::spawn(
-            copied_tx
-                .send(block)
+        tokio::spawn(
+            copied_tx
+                .send((blocks.0, blocks.1))
                 .map(|_| ())
                 .map_err(|e| error!("Failure to send the blocks {:?}", e)),
         );
@@ -225,38 +223,30 @@
     pub fn on_outgoing_blocks(&self, blocks: (SignedBeaconBlock, SignedShardBlock)) {
         let peers = self.peer_info.read();
         for peer in peers.keys() {
-            let message = Message::BlockAnnounce(Box::new((blocks.0.clone(), blocks.1.clone())));
+            let message = Message::BlockAnnounce(Box::new(message::BlockAnnounce(blocks.0.clone(), blocks.1.clone())));
             self.send_message(*peer, message);
         }
     }
 
-<<<<<<< HEAD
     fn on_block_response(
         &self,
         peer_id: PeerId,
-        response: message::BlockResponse<SignedBeaconBlock>,
+        response: message::BlockResponse,
     ) {
-        let copied_tx = self.block_sender.clone();
-        self.peer_info.write().entry(peer_id).and_modify(|e| e.request_timestamp = None);
-        tokio::spawn(
-            copied_tx
-                .send_all(stream::iter_ok(response.blocks))
-                .map(|_| ())
-                .map_err(|e| error!("Failure to send the blocks {:?}", e)),
-        );
+//        let copied_tx = self.block_sender.clone();
+//        self.peer_info.write().entry(peer_id).and_modify(|e| e.request_timestamp = None);
+//        tokio::spawn(
+//            copied_tx
+//                .send_all(stream::iter_ok(response.blocks))
+//                .map(|_| ())
+//                .map_err(|e| error!("Failure to send the blocks {:?}", e)),
+//        );
     }
 
     pub fn on_message(&self, peer: PeerId, data: &[u8]) -> Result<(), (PeerId, Severity)> {
         let message: Message = Decode::decode(data)
             .map_err(|_| (peer, Severity::Bad("Cannot decode message.".to_string())))?;
-=======
-    pub fn on_message(&self, peer: NodeIndex, data: &[u8]) -> Result<(), (NodeIndex, Severity)> {
-        let message: Message =
-            Decode::decode(data).map_err(|_| (peer, Severity::Bad("Cannot decode message.")))?;
->>>>>>> 1b31f71a
-
         debug!(target: "network", "message received: {:?}", message);
-//        println!("Message received");
 
         match message {
             Message::Transaction(tx) => {
@@ -268,44 +258,34 @@
             Message::Status(status) => {
                 self.on_status_message(peer, &status)?;
             }
-<<<<<<< HEAD
-            Message::BlockRequest(request) => self.on_block_request(peer, request),
+            Message::BlockRequest(request) => self.on_block_request(peer, *request),
             Message::BlockResponse(response) => {
-                let request = {
-                    let mut peers = self.peer_info.write();
-                    let peer_info = peers
-                        .get_mut(&peer)
-                        .ok_or((peer, Severity::Bad("Unexpected packet received from peer".to_string())))?;
-                    peer_info.block_request.take().ok_or((
-                        peer,
-                        Severity::Bad("Unexpected response packet received from peer".to_string()),
-                    ))?
-                };
-                if request.id != response.id {
-                    trace!(
-                        target: "network",
-                        "Ignoring mismatched response packet from {} (expected {} got {})",
-                        peer,
-                        request.id,
-                        response.id
-                    );
-                    return Ok(());
-                }
-                self.on_block_response(peer, response);
-            }
-            Message::BlockAnnounce(ann) => {
-                debug!(target: "network", "receive block announcement: {:?}", ann);
-                match ann {
-                    message::BlockAnnounce::Block(b) => {
-                        self.on_incoming_block(b);
-                    }
-                    _ => unimplemented!("received header announcement"),
-                }
-=======
-            Message::BlockAnnounce(blocks) => {
-                self.on_incoming_blocks(*blocks);
->>>>>>> 1b31f71a
-            }
+//                let request = {
+//                    let mut peers = self.peer_info.write();
+//                    let peer_info = peers
+//                        .get_mut(&peer)
+//                        .ok_or((peer, Severity::Bad("Unexpected packet received from peer".to_string())))?;
+//                    peer_info.block_request.take().ok_or((
+//                        peer,
+//                        Severity::Bad("Unexpected response packet received from peer".to_string()),
+//                    ))?
+//                };
+//                if request.id != response.id {
+//                    trace!(
+//                        target: "network",
+//                        "Ignoring mismatched response packet from {} (expected {} got {})",
+//                        peer,
+//                        request.id,
+//                        response.id
+//                    );
+//                    return Ok(());
+//                }
+//                self.on_block_response(peer, *response);
+            }
+            Message::BlockAnnounce(announce) => {
+                debug!(target: "network", "receive block announcement: {:?}", announce);
+                self.on_incoming_blocks(*announce);
+            },
             Message::Gossip(gossip) => self.on_gossip_message(*gossip),
         }
         Ok(())
@@ -331,7 +311,6 @@
         );
     }
 
-<<<<<<< HEAD
     /// Returns the list of peers that have timed out.
     pub fn maintain_peers(&self) -> Vec<PeerId> {
         let cur_time = time::Instant::now();
@@ -351,16 +330,8 @@
         aborting
     }
 
-    pub fn set_authority_map(&self, authority_map: HashMap<UID, AuthorityStake>) {
-        *self.authority_map.write() = authority_map;
-    }
-
     pub fn get_peer_id_by_uid(&self, uid: UID) -> Option<PeerId> {
-        let auth_map = &*self.authority_map.read();
-=======
-    pub fn get_node_index_by_uid(&self, uid: UID) -> Option<NodeIndex> {
         let auth_map = self.client.get_recent_uid_to_authority_map();
->>>>>>> 1b31f71a
         auth_map
             .iter()
             .find_map(
