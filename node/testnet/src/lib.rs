//! Starts TestNet either from args or the provided configs.
use std::net::{IpAddr, Ipv4Addr, SocketAddr};
use std::sync::Arc;

use futures::future;
<<<<<<< HEAD
=======
use futures::sync::mpsc::{channel, Receiver, Sender};
use parking_lot::Mutex;
>>>>>>> 1b31f71a

use beacon::types::SignedBeaconBlock;
use client::Client;
use configs::{get_testnet_configs, ClientConfig, NetworkConfig, RPCConfig};
use consensus::adapters::transaction_to_payload;
<<<<<<< HEAD
use transaction::{ChainPayload, Transaction};
use primitives::types::{AccountId, AuthorityStake, Gossip, UID};
use network::protocol::Protocol;
use network::service::Service;
use beacon::types::SignedBeaconBlock;
=======
use network::protocol::{Protocol, ProtocolConfig};
use primitives::types::{AccountId, Gossip};
use shard::SignedShardBlock;
use transaction::{ChainPayload, Transaction};
>>>>>>> 1b31f71a
use txflow::txflow_task;

pub fn start() {
    let (client_cfg, network_cfg, rpc_cfg) = get_testnet_configs();
    start_from_configs(client_cfg, network_cfg, rpc_cfg);
}

fn start_from_configs(client_cfg: ClientConfig, network_cfg: NetworkConfig, rpc_cfg: RPCConfig) {
    let client = Arc::new(Client::new(&client_cfg));
    tokio::run(future::lazy(move || {
        // TODO: TxFlow should be listening on these transactions.
        let (transactions_tx, transactions_rx) = channel(1024);
        spawn_rpc_server_task(transactions_tx.clone(), &rpc_cfg, client.clone());

        let (consensus_control_tx, consensus_control_rx) = channel(1024);

        // Create a task that consumes the consensuses
        // and produces the beacon chain blocks.
        let (beacon_block_consensus_body_tx, beacon_block_consensus_body_rx) = channel(1024);
        let (outgoing_block_tx, outgoing_block_rx) = channel(1024);
        // Block producer is also responsible for re-submitting receipts from the previous block
        // into the next block.
        coroutines::producer::spawn_block_producer(
            client.clone(),
            beacon_block_consensus_body_rx,
            outgoing_block_tx,
            transactions_tx.clone(),
            consensus_control_tx,
        );

        // Create task that can import beacon chain blocks from other peers.
        let (incoming_block_tx, incominb_block_rx) = channel(1024);
        coroutines::importer::spawn_block_importer(client.clone(), incominb_block_rx);

        // Spawn the network tasks.
        // Note, that network and RPC are using the same channels
        // to send transactions and receipts for processing.
        let (inc_gossip_tx, inc_gossip_rx) = channel(1024);
        let (out_gossip_tx, out_gossip_rx) = channel(1024);
        spawn_network_tasks(
            client_cfg.account_id,
            network_cfg,
            client.clone(),
            transactions_tx.clone(),
            inc_gossip_tx.clone(),
            out_gossip_rx,
            incoming_block_tx,
            outgoing_block_rx,
        );

        // Spawn consensus tasks.
        let (payload_tx, payload_rx) = channel(1024);
        transaction_to_payload::spawn_task(transactions_rx, payload_tx.clone());
        txflow_task::spawn_task(
            inc_gossip_rx,
            payload_rx,
            out_gossip_tx,
            consensus_control_rx,
            beacon_block_consensus_body_tx,
        );
        Ok(())
    }));
}

fn spawn_rpc_server_task(
    transactions_tx: Sender<Transaction>,
    rpc_config: &RPCConfig,
    client: Arc<Client>,
) {
    let http_addr = Some(SocketAddr::new(IpAddr::V4(Ipv4Addr::UNSPECIFIED), rpc_config.rpc_port));
    let http_api = node_http::api::HttpApi::new(client, transactions_tx);
    node_http::server::spawn_server(http_api, http_addr);
}

fn spawn_network_tasks(
    account_id: AccountId,
    network_cfg: NetworkConfig,
    client: Arc<Client>,
    transactions_tx: Sender<Transaction>,
    inc_gossip_tx: Sender<Gossip<ChainPayload>>,
    out_gossip_rx: Receiver<Gossip<ChainPayload>>,
    incoming_block_tx: Sender<(SignedBeaconBlock, SignedShardBlock)>,
    outgoing_block_rx: Receiver<(SignedBeaconBlock, SignedShardBlock)>,
) {
    let (net_messages_tx, net_messages_rx) = channel(1024);
    let (event_tx, event_rx) = channel(1024);
    let protocol = Protocol::new(
        Some(account_id),
        client,
        incoming_block_tx,
        transactions_tx,
        net_messages_tx.clone(),
        inc_gossip_tx,
    );

    tokio::spawn(
        futures::lazy(move || {
            Service::init(network_cfg, event_tx, net_messages_rx);
            Ok(())
        })
    );
    network::spawn_network_tasks(
        protocol,
<<<<<<< HEAD
        beacon_block_rx,
        authority_rx,
=======
        net_messages_rx,
        outgoing_block_rx,
>>>>>>> 1b31f71a
        out_gossip_rx,
        event_rx,
    );
}<|MERGE_RESOLUTION|>--- conflicted
+++ resolved
@@ -3,28 +3,18 @@
 use std::sync::Arc;
 
 use futures::future;
-<<<<<<< HEAD
-=======
 use futures::sync::mpsc::{channel, Receiver, Sender};
 use parking_lot::Mutex;
->>>>>>> 1b31f71a
 
 use beacon::types::SignedBeaconBlock;
 use client::Client;
-use configs::{get_testnet_configs, ClientConfig, NetworkConfig, RPCConfig};
+use configs::{ClientConfig, get_testnet_configs, NetworkConfig, RPCConfig};
 use consensus::adapters::transaction_to_payload;
-<<<<<<< HEAD
-use transaction::{ChainPayload, Transaction};
-use primitives::types::{AccountId, AuthorityStake, Gossip, UID};
 use network::protocol::Protocol;
 use network::service::Service;
-use beacon::types::SignedBeaconBlock;
-=======
-use network::protocol::{Protocol, ProtocolConfig};
-use primitives::types::{AccountId, Gossip};
+use primitives::types::{AccountId, AuthorityStake, Gossip, UID};
 use shard::SignedShardBlock;
 use transaction::{ChainPayload, Transaction};
->>>>>>> 1b31f71a
 use txflow::txflow_task;
 
 pub fn start() {
@@ -128,13 +118,8 @@
     );
     network::spawn_network_tasks(
         protocol,
-<<<<<<< HEAD
-        beacon_block_rx,
-        authority_rx,
-=======
-        net_messages_rx,
+        // net_messages_rx,
         outgoing_block_rx,
->>>>>>> 1b31f71a
         out_gossip_rx,
         event_rx,
     );
